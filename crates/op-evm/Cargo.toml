[package]
name = "alloy-op-evm"
description = "OP EVM implementation"

version.workspace = true
edition.workspace = true
rust-version.workspace = true
authors.workspace = true
license.workspace = true
homepage.workspace = true
repository.workspace = true

[lints]
workspace = true

[dependencies]
alloy-evm = { workspace = true, features = ["op"] }

alloy-eips.workspace = true
alloy-consensus.workspace = true
alloy-primitives.workspace = true

alloy-op-hardforks.workspace = true
op-alloy.workspace = true

revm.workspace = true
op-revm.workspace = true

thiserror.workspace = true

auto_impl.workspace = true

[dev-dependencies]
alloy-hardforks.workspace = true
test-case.workspace = true

[features]
default = ["std"]
std = [
	"alloy-primitives/std",
	"revm/std",
	"alloy-evm/std",
	"op-revm/std",
	"alloy-consensus/std",
	"alloy-eips/std",
<<<<<<< HEAD
	"op-alloy-consensus/std",
	"thiserror/std",
=======
	"op-alloy/std",
	"thiserror/std"
>>>>>>> ff6db191
]
asm-keccak = [
	"alloy-evm/asm-keccak",
	"alloy-primitives/asm-keccak",
	"revm/asm-keccak",
]<|MERGE_RESOLUTION|>--- conflicted
+++ resolved
@@ -43,16 +43,6 @@
 	"op-revm/std",
 	"alloy-consensus/std",
 	"alloy-eips/std",
-<<<<<<< HEAD
-	"op-alloy-consensus/std",
-	"thiserror/std",
-=======
 	"op-alloy/std",
 	"thiserror/std"
->>>>>>> ff6db191
-]
-asm-keccak = [
-	"alloy-evm/asm-keccak",
-	"alloy-primitives/asm-keccak",
-	"revm/asm-keccak",
 ]