[package]
name = "alloy-evm"
description = "EVM abstraction for Alloy"

version.workspace = true
edition.workspace = true
rust-version.workspace = true
authors.workspace = true
license.workspace = true
homepage.workspace = true
repository.workspace = true

[lints]
workspace = true

[dependencies]
alloy-consensus = { workspace = true, features = ["k256"] }
alloy-primitives.workspace = true
alloy-sol-types.workspace = true
alloy-eips.workspace = true
alloy-hardforks.workspace = true
alloy-op-hardforks = { workspace = true, optional = true }
alloy-rpc-types-eth = { workspace = true, optional = true }
alloy-rpc-types-engine = { workspace = true, optional = true }

tracing.workspace = true
# alloy-eip7928.workspace = true

revm.workspace = true
op-revm = { workspace = true, optional = true }
op-alloy = { workspace = true, optional = true }

auto_impl.workspace = true
derive_more.workspace = true
thiserror.workspace = true

[dev-dependencies]
alloy-primitives = { workspace = true, features = ["serde"] }
serde_json.workspace = true
test-case.workspace = true

[features]
default = ["std"]
secp256k1 = ["std", "alloy-consensus/secp256k1"]
std = [
<<<<<<< HEAD
    "alloy-primitives/std",
    "revm/std",
    "alloy-consensus/std",
    "alloy-eips/std",
    "alloy-sol-types/std",
    "derive_more/std",
    "op-revm?/std",
    "thiserror/std",
    "op-alloy-consensus?/std",
    "alloy-rpc-types-eth?/std",
    "alloy-rpc-types-engine?/std",
    "op-alloy-rpc-types-engine?/std",
    "tracing/std",
=======
	"alloy-primitives/std",
	"revm/std",
	"alloy-consensus/std",
	"alloy-eips/std",
	"alloy-sol-types/std",
	"derive_more/std",
	"op-revm?/std",
	"thiserror/std",
	"op-alloy?/std",
	"alloy-rpc-types-eth?/std",
	"alloy-rpc-types-engine?/std"
>>>>>>> ff6db191
]
op = ["op-revm", "op-alloy", "alloy-op-hardforks"]
overrides = ["dep:alloy-rpc-types-eth"]
call-util = ["overrides"]
engine = ["dep:alloy-rpc-types-engine", "op-alloy?/rpc-types-engine"]
asm-keccak = ["alloy-primitives/asm-keccak", "revm/asm-keccak"]
rpc = ["dep:alloy-rpc-types-eth", "op-alloy?/rpc-types"]<|MERGE_RESOLUTION|>--- conflicted
+++ resolved
@@ -43,7 +43,6 @@
 default = ["std"]
 secp256k1 = ["std", "alloy-consensus/secp256k1"]
 std = [
-<<<<<<< HEAD
     "alloy-primitives/std",
     "revm/std",
     "alloy-consensus/std",
@@ -52,24 +51,10 @@
     "derive_more/std",
     "op-revm?/std",
     "thiserror/std",
-    "op-alloy-consensus?/std",
+    "op-alloy?/std",
     "alloy-rpc-types-eth?/std",
     "alloy-rpc-types-engine?/std",
-    "op-alloy-rpc-types-engine?/std",
     "tracing/std",
-=======
-	"alloy-primitives/std",
-	"revm/std",
-	"alloy-consensus/std",
-	"alloy-eips/std",
-	"alloy-sol-types/std",
-	"derive_more/std",
-	"op-revm?/std",
-	"thiserror/std",
-	"op-alloy?/std",
-	"alloy-rpc-types-eth?/std",
-	"alloy-rpc-types-engine?/std"
->>>>>>> ff6db191
 ]
 op = ["op-revm", "op-alloy", "alloy-op-hardforks"]
 overrides = ["dep:alloy-rpc-types-eth"]
